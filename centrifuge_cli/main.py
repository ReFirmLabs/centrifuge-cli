#!/usr/bin/env python3

import os
import json
import math
import uuid
import click
import requests
import dateparser
import pandas as pd

from datetime import datetime
from collections.abc import MutableMapping
from urllib.parse import urlparse, urlunparse
<<<<<<< HEAD
from centrifuge_cli.policy import CentrifugePolicyCheck
=======
import centrifuge_cli
from centrifuge_cli import __version__ as PACKAGE_VERSION
>>>>>>> 5cfcd905


pd.set_option('display.max_rows', None)
pd.set_option('display.max_columns', None)
pd.set_option('display.width', 2000)
pd.set_option('display.float_format', '{:20,.2f}'.format)
pd.set_option('display.max_colwidth', 128)


def flatten(d, parent_key='', sep='.'):
    items = []
    for k, v in d.items():
        new_key = parent_key + sep + k if parent_key else k
        if isinstance(v, MutableMapping):
            items.extend(flatten(v, new_key, sep=sep).items())
        else:
            items.append((new_key, v))
    return dict(items)


class Cli(object):

    def __init__(self, endpoint, apikey, limit, outfmt, fields, ssl_no_verify):
        self.apikey = apikey
        self.limit = limit
        self.outfmt = outfmt
        self.fields = fields
        self.echo_enabled = True

        url = urlparse(endpoint)
        self.endpoint_scheme = url.scheme
        self.endpoint_netloc = url.netloc

        self.ssl_verify = not(ssl_no_verify)

    def build_url(self, path, query_list):
        default_query = [f'limit={self.limit}',
                         f'authtoken={self.apikey}']
        if query_list is not None:
            default_query.extend(query_list)

        query = '&'.join(default_query)
        return urlunparse((self.endpoint_scheme, self.endpoint_netloc, path, None, query, None))

    def do_GET(self, path, query_list=None, get_all=False):

        # handle paginated queries
        if get_all:
            results = []
            total = 0
            page = 1
            base_query_list = query_list if query_list else []
            while True:
                updated_query_list = base_query_list + [f'page={page}']
                url = self.build_url(path, updated_query_list)
                try:
                    res = requests.get(url, verify=self.ssl_verify)
                except requests.exceptions.ConnectionError as ex:
                    return f'{{statusCode: 502, message: Could not connect to host: {self.endpoint_netloc}}}'
                if res.status_code != 200:
                    if res.status_code == 403:
                        return "{statusCode: 403, message: User not authorized}"
                    return res.text

                data = res.json()
                # handle binary hardness specifically while that API endpoint is not compliant with the rest
                data = data['checkSecs'] if 'checkSecs' in data else data
                results.extend(data['results'])
                count = data['count']
                total += self.limit
                page += 1

                if total >= count:
                    break

            return json.dumps({'count': count, 'results': results}, indent=2, sort_keys=True)

        else:
            url = self.build_url(path, query_list)
            try:
                res = requests.get(url, verify=self.ssl_verify)
            except requests.exceptions.ConnectionError as ex:
                return f'{{statusCode: 502, message: Could not connect to host: {self.endpoint_netloc}}}'
            if res.status_code != 200:
                if res.status_code == 403:
                    return "{statusCode: 403, message: User not authorized}"
                return res.text
            data = res.json()
            data = data['checkSecs'] if 'checkSecs' in data else data

        if self.outfmt == 'json':
            return json.dumps(data, indent=2, sort_keys=True)

        results = data
        if 'results' in results:
            results = results['results']
        elif not isinstance(results, list):
            results = [results, ]
        flattened = []
        for r in results:
            flattened.append(flatten(r))

        df = pd.read_json(json.dumps(flattened))
        if len(self.fields) > 0 and len(df) > 0:
            df = df[list(self.fields)]

        if self.outfmt == 'csv':
            return df.to_csv()

        return df

    def do_POST(self, path, data, files=None, query_list=None):
        url = self.build_url(path, query_list)
        try:
            res = requests.post(url, data=data, files=files)
        except requests.exceptions.ConnectionError as ex:
            return f'{{statusCode: 502, message: Could not connect to host: {self.endpoint_netloc}}}'
        if res.status_code != 200:
            if res.status_code == 403:
                return "{statusCode: 403, message: User not authorized}"
            return res.text
        return res

    def do_PUT(self, path, data, query_list=None):
        url = self.build_url(path, query_list)
        try:
            res = requests.put(url, data=data)
        except requests.exceptions.ConnectionError as ex:
            return f'{{statusCode: 502, message: Could not connect to host: {self.endpoint_netloc}}}'
        if res.status_code != 200:
            if res.status_code == 403:
                return "{statusCode: 403, message: User not authorized}"
            return res.text
        return res

    def do_DELETE(self, path, query_list=None):
        url = self.build_url(path, query_list)
        try:
            res = requests.delete(url)
        except requests.exceptions.ConnectionError as ex:
            return f'{{statusCode: 502, message: Could not connect to host: {self.endpoint_netloc}}}'
        if res.status_code != 200:
            if res.status_code == 403:
                return "{statusCode: 403, message: User not authorized}"
            return ('Error occurred, could not delete')

        return('Deleted')

    def echo(self, message):
        if self.echo_enabled:
            click.echo(message)


pass_cli = click.make_pass_decorator(Cli)


@click.group()
@click.option('--endpoint', envvar='CENTRIFUGE_URL',
              default='https://centrifuge.refirmlabs.com', metavar='URL', help='Base URL for Centrifuge server')
@click.option('--apikey', envvar='CENTRIFUGE_APIKEY', required=True,
              metavar='KEY', help='Your Centrifuge API Key')
@click.option('--limit', default=20, help='Number of results to return, use -1 for no limit')
@click.option('--outfmt', default='human', help='Output format of command', type=click.Choice(['human', 'json', 'csv']))
@click.option('--field', '-f', multiple=True, metavar='FIELD', help="Select field(s) when output is human or csv")
@click.option('--ssl-no-verify', help="Disables SSL certificate verification", is_flag=True)
@click.version_option(PACKAGE_VERSION)
@click.pass_context
def cli(ctx, endpoint, apikey, limit, outfmt, field, ssl_no_verify):
    ctx.obj = Cli(endpoint, apikey, limit, outfmt, field, ssl_no_verify)


@cli.group()
@pass_cli
def reports(cli):
    pass


@reports.command(name="list")
@pass_cli
def list_command(cli):
    result = cli.do_GET('/api/upload', query_list=['sorters[0][field]=id',
                                                   'sorters[0][dir]=desc'])
    cli.echo(result)
    return(result)


@reports.command()
@click.argument('searchterm', required=True)
@pass_cli
def search(cli, searchterm):
    result = cli.do_GET('/api/upload', query_list=['sorters[0][field]=id',
                                                   'sorters[0][dir]=desc',
                                                   'filters[0][field]=search',
                                                   'filters[0][type]=like',
                                                   f'filters[0][value]={searchterm}'])
    cli.echo(result)
    return(result)


@cli.group()
@click.option('--ufid', required=True, metavar='ID', help='Centrifuge report ID')
@pass_cli
def report(cli, ufid):
    cli.ufid = ufid


@report.command()
@pass_cli
def delete(cli):
    result = cli.do_DELETE('/api/upload', query_list=[f'ufid={cli.ufid}', ])
    cli.echo(result)
    return(result)


@report.command()
@pass_cli
def info(cli):
    result = cli.do_GET(f'/api/upload/details/{cli.ufid}')
    cli.echo(result)
    return(result)


@report.command()
@pass_cli
def crypto(cli):
    click.echo('crypto is a deprecated endpoint and will be removed in future releases, please migrate to certificates and privatekeys',
               err=True)
    result = cli.do_GET(f'/api/report/crypto/{cli.ufid}', query_list=['sorters[0][field]=path',
                                                                        'sorters[0][dir]=asc'])
    cli.echo(result)
    return(result)


@report.command()
@pass_cli
def passhash(cli):
    result = cli.do_GET(f'/api/report/passwordhash/{cli.ufid}')
    cli.echo(result)
    return(result)


@report.command()
@pass_cli
def guardian(cli):
    result = cli.do_GET(f'/api/report/{cli.ufid}/analyzer-results', query_list=['affected=true&sorters[0][field]=name',
                                                                                  'sorters[0][dir]=asc'])
    cli.echo(result)
    return(result)


@report.command()
@pass_cli
def sbom(cli):
    result = cli.do_GET(f'/api/report/{cli.ufid}/components/pathmatches')
    cli.echo(result)
    return(result)


@report.command(name='code-summary')
@pass_cli
def code_summary(cli):
    cli.limit = 100
    result = cli.do_GET(f'/api/report/{cli.ufid}/vulnerable-files', get_all=True,
                          query_list=['sorters[0][field]=id', 'sorters[0][dir]=asc'])
    cli.echo(result)
    return(result)


@report.command(name='code-static')
@click.option('--exid', required=True, metavar='EXID', help='Extraction ID from code-summary output')
@click.option('--path', required=True, metavar='PATH', help='File path that you want to get analysis results for')
@pass_cli
def code_static(cli, exid, path):
    query_list = ['sorters[0][field]=id', 'sorters[0][dir]=asc']
    if exid and path:
        query_list.append(f'path={path}')

    result = cli.do_GET(f'/api/report/{cli.ufid}/vulnerable-files/{exid}', query_list=query_list)
    cli.echo(result)
    return(result)


@report.command(name='code-emulated')
@click.option('--exid', metavar='EXID', default=0, help='Extraction ID from code-summary output')
@click.option('--path', metavar='PATH', default=None, help='File path that you want to get analysis results for')
@pass_cli
def code_emulated(cli, exid, path):
    query_list = ['sorters[0][field]=id', 'sorters[0][dir]=asc']
    if exid and path:
        query_list.append(f'path={path}')

    result = cli.do_GET(f'/api/report/{cli.ufid}/emulated-files/{exid}', query_list=query_list)
    cli.echo(result)
    return(result)


@report.command()
@pass_cli
def certificates(cli):
    result = cli.do_GET(f'/api/report/crypto/{cli.ufid}/certificates', get_all=True)
    cli.echo(result)
    return(result)


@report.command(name='private-keys')
@pass_cli
def private_keys(cli):
    result = cli.do_GET(f'/api/report/crypto/{cli.ufid}/privateKeys', get_all=True)
    cli.echo(result)
    return(result)


@report.command(name='public-keys')
@pass_cli
def public_keys(cli):
    result = cli.do_GET(f'/api/report/crypto/{cli.ufid}/publicKeys', get_all=True)
    cli.echo(result)
    return(result)


@report.command(name='binary-hardening')
@pass_cli
def binary_hardening(cli):
    result = cli.do_GET(f'/api/report/{cli.ufid}/binary-hardening', get_all=True)
    cli.echo(result)
    return(result)

@report.command(name='check-policy')
@click.option('--policy-yaml', metavar='FILE', type=click.Path(), help='Centrifuge policy yaml file.', required=True)
@click.pass_context
@pass_cli
def check_policy(cli, ctx, policy_yaml):
    outfmt = cli.outfmt
    cli.outfmt = 'json'
    cli.echo_enabled = False
    cli.limit = 1000
    certificates_json = json.loads(ctx.invoke(certificates))
    private_keys_json = json.loads(ctx.invoke(private_keys))
    binary_hardening_json = json.loads(ctx.invoke(binary_hardening))
    guardian_json = json.loads(ctx.invoke(guardian))
    code_summary_json = json.loads(ctx.invoke(code_summary))
    passhash_json = json.loads(ctx.invoke(passhash))

    policy_obj = CentrifugePolicyCheck(certificates_json, 
                                       private_keys_json,
                                       binary_hardening_json,
                                       guardian_json,
                                       code_summary_json,
                                       passhash_json)
    
    policy_obj.check_rules(policy_yaml)

    result = policy_obj.generate_csv( )
    if outfmt == 'json':
        result = policy_obj.generate_json( )

    cli.echo_enabled = True
    cli.outfmt = outfmt
    cli.echo(result)
    return(result)
    
@cli.command()
@click.option('--make', metavar='MAKE', help='Manufacturer Name', required=True)
@click.option('--model', metavar='MODEL', help='Model Number', required=True)
@click.option('--version', metavar='VERSION', help='Firmware Version Number', required=True)
@click.option('--chunksize', default=2000000, help='Chunk size in bytes to split the file up into when uploading. Default: 2MB')
@click.argument('filename', type=click.Path(), required=True)
@pass_cli
def upload(cli, make, model, version, chunksize, filename):
    with open(filename, 'rb') as upload_file:
        basename = os.path.basename(filename)
        dzUuid = str(uuid.uuid1())
        chunkIndex = 0
        totalFileSize = os.fstat(upload_file.fileno()).st_size
        totalChunkCount = math.ceil(totalFileSize / chunksize)
        res = None
        for chunkIndex in range(0, totalChunkCount):
            chunkOffset = chunkIndex * chunksize
            upload_file.seek(chunkOffset)
            chunkData = upload_file.read(chunksize)
            files = {
                'file': (basename, chunkData)
            }
            data = {
                'vendor': make,
                'device': model,
                'version': version,
                'dzuuid': dzUuid,
                'dzchunkindex': chunkIndex,
                'dztotalfilesize': totalFileSize,
                'dzchunksize': chunksize,
                'dztotalchunkcount': totalChunkCount,
                'dzchunkbytesoffset': chunkOffset
            }
            res = cli.do_POST('/api/upload/chunky', data, files=files)
        ufid = res.json()['ufid'] 
        result = f'Upload complete. Report id is {ufid}'
        if cli.outfmt == 'json':
            result = res.text
        elif cli.outfmt == 'csv':
            result = f'id,\n{ufid}\n'
        
        cli.echo(result)
        return(result)


@cli.group()
@pass_cli
def users(cli):
    pass


@users.command(name="list")
@pass_cli
def user_list(cli):
    result = cli.do_GET('/api/user')
    cli.echo(result)
    return(result)


@users.command()
@click.option('--email', metavar='EMAIL', help='Email address of new user', required=True)
@click.option('--password', metavar='PASSWORD', help='Password for new user, if none supplied it will be auto-generated')
@click.option('--orgid', metavar='ID', help='Organization ID for the new user.', type=int)
@click.option('--admin', help='If set user will have administrative privileges', is_flag=True)
@click.option('--expires', help='Specify a date or time interval. For example "2019-07-04" or "in 2 weeks".')
@click.option('--no-expire', help='If set user will never expire.', is_flag=True)
@pass_cli
def new(cli, email, password, orgid, admin, expires, no_expire):
    if not no_expire and expires is None:
        raise RuntimeError('Must specify expiry date or --no-expire')

    if no_expire:
        isPermanent = True
        expiresAt = "-"
    else:
        isPermanent = False
        dt = dateparser.parse(expires)
        if dt < datetime.now():
            raise RuntimeError('Expiry date is in the past, be sure to use "in" if specifying a time interval i.e. "in 2 weeks"')

        expiresAt = dt.strftime("%Y-%m-%d")
    post_data = {
        'username': email,
        'password': password,
        'organizationId': orgid,
        'isAdmin': admin,
        'isTrial': False,
        'isPermanent': isPermanent,
        'expiresAt': expiresAt}

    result = cli.do_POST('/api/user', post_data)
    cli.echo(result)
    return(result)


@cli.group()
@click.option('--userid', metavar='ID', help='User ID of the user being modified', required=True)
@pass_cli
def user(cli, userid):
    cli.userid = userid


@user.command()
@pass_cli
def delete(cli):
    result = cli.do_DELETE(f'/api/user/{cli.userid}')
    cli.echo(result)
    return(result)


@user.command(name='set-expiration')
@click.argument('expires', metavar='DATE')
@pass_cli
def set_expiration(cli, expires):
    dt = dateparser.parse(expires)
    if dt < datetime.now():
        raise RuntimeError('Expiry date is in the past')

    expiresAt = dt.strftime("%Y-%m-%d")

    put_data = {
        'isPermanent': False,
        'expiresAt': expiresAt}

    result = cli.do_PUT(f'/api/user/{cli.userid}', put_data)
    cli.echo(result)
    return(result)


@user.command(name='set-password')
@click.argument('password', metavar='PASSWORD')
@pass_cli
def set_password(cli, password):
    put_data = {
        'password': password}

    result = cli.do_PUT(f'/api/user/{cli.userid}', put_data)
    cli.echo(result)
    return(result)


@user.command(name='set-organization-id')
@click.argument('orgid', metavar='ID')
@pass_cli
def set_organization_id(cli, orgid):
    put_data = {
        'organizationId': int(orgid)}

    result = cli.do_PUT(f'/api/user/{cli.userid}', put_data)
    cli.echo(result)
    return(result)


@user.command(name='set-email')
@click.argument('email', metavar='EMAIL')
@pass_cli
def set_email(cli, email):
    put_data = {
        'username': email}

    result = cli.do_PUT(f'/api/user/{cli.userid}', put_data)
    cli.echo(result)
    return(result)


@user.command(name='make-permanent')
@pass_cli
def make_permanent(cli):
    put_data = {
        'isPermanent': True,
        'expiresAt': "-"}

    result = cli.do_PUT(f'/api/user/{cli.userid}', put_data)
    cli.echo(result)
    return(result)


@user.command(name='make-admin')
@pass_cli
def make_admin(cli):
    put_data = {
        'isAdmin': True}

    result = cli.do_PUT(f'/api/user/{cli.userid}', put_data)
    cli.echo(result)
    return(result)


@cli.group()
@pass_cli
def orgs(cli):
    pass


@orgs.command(name="list")
@pass_cli
def orgs_list(cli):
    result = cli.do_GET('/api/organization')
    cli.echo(result)
    return(result)


@orgs.command()
@click.option('--ownerid', metavar='ID', help='User id of the owner of this organization', required=True)
@click.argument('name', metavar='ORG_NAME')
@pass_cli
def new(cli, ownerid, name):
    post_data = {
        'ownerId': ownerid,
        'name': name}
    result = cli.do_POST('/api/organization', post_data)
    cli.echo(result)
    return(result)


@cli.group()
@click.option('--orgid', metavar='ID', help='Organization id', required=True)
@pass_cli
def org(cli, orgid):
    cli.orgid = orgid


@org.command()
@click.option('--ownerid', metavar='OWNERID', help='User ID of the owner of this organization', required=True)
@click.option('--name', metavar='NAME', help='Name of this organization', required=True)
@pass_cli
def change(cli, ownerid, name):
    put_data = {
        'name': name,
        'ownerId': int(ownerid)}

    result = cli.do_PUT(f'/api/organization/{cli.orgid}', put_data)
    cli.echo(result)
    return(result)

if __name__ == '__main__':
    cli()<|MERGE_RESOLUTION|>--- conflicted
+++ resolved
@@ -12,12 +12,8 @@
 from datetime import datetime
 from collections.abc import MutableMapping
 from urllib.parse import urlparse, urlunparse
-<<<<<<< HEAD
 from centrifuge_cli.policy import CentrifugePolicyCheck
-=======
-import centrifuge_cli
 from centrifuge_cli import __version__ as PACKAGE_VERSION
->>>>>>> 5cfcd905
 
 
 pd.set_option('display.max_rows', None)
@@ -378,7 +374,7 @@
     cli.outfmt = outfmt
     cli.echo(result)
     return(result)
-    
+
 @cli.command()
 @click.option('--make', metavar='MAKE', help='Manufacturer Name', required=True)
 @click.option('--model', metavar='MODEL', help='Model Number', required=True)
