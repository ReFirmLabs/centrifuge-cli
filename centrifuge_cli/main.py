--- conflicted
+++ resolved
@@ -65,19 +65,14 @@
             while True:
                 updated_query_list = base_query_list + [f'page={page}']
                 url = self.build_url(path, updated_query_list)
-<<<<<<< HEAD
                 try:
-                    res = requests.get(url)
+                    res = requests.get(url, verify=self.ssl_verify)
                 except requests.exceptions.ConnectionError as ex:
                     return "{statusCode: 502, message: Could not connect to host: %s}" % self.endpoint_netloc
                 if res.status_code != 200:
                     if res.status_code == 403:
                         return "{statusCode: 403, message: User not authorized}"
                     return res.text
-=======
-                res = requests.get(url, verify=self.ssl_verify)
-                res.raise_for_status()
->>>>>>> 44e378d1
 
                 data = res.json()
                 # handle binary hardness specifically while that API endpoint is not compliant with the rest
