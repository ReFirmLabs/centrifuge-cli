#!/usr/bin/env python3

import os
import sys
import json
import math
import uuid
import click
import requests
import dateparser
import pandas as pd

from datetime import datetime
from collections.abc import MutableMapping
from urllib.parse import urlparse, urlunparse
from centrifuge_cli.policy import CentrifugePolicyCheck
from centrifuge_cli.stats import CentrifugeStats
from centrifuge_cli import __version__ as PACKAGE_VERSION


pd.set_option('display.max_rows', None)
pd.set_option('display.max_columns', None)
pd.set_option('display.width', 2000)
pd.set_option('display.float_format', '{:20,.2f}'.format)
pd.set_option('display.max_colwidth', 128)


def flatten(d, parent_key='', sep='.'):
    items = []
    for k, v in d.items():
        new_key = parent_key + sep + k if parent_key else k
        if isinstance(v, MutableMapping):
            items.extend(flatten(v, new_key, sep=sep).items())
        else:
            items.append((new_key, v))
    return dict(items)


class Cli(object):

    def __init__(self, endpoint, apikey, limit, outfmt, fields, ssl_no_verify):
        self.apikey = apikey
        self.limit = limit
        self.outfmt = outfmt
        self.fields = fields
        self.echo_enabled = True

        url = urlparse(endpoint)
        self.endpoint_scheme = url.scheme
        self.endpoint_netloc = url.netloc

        self.ssl_verify = not(ssl_no_verify)

    def build_url(self, path, query_list, limit):
        # vulnerable-files does not properly support the limit parameter :facepalm:
        if ('vulnerable-files' in path):
            limit = 100
        default_query = [f'limit={limit}',
                         f'authtoken={self.apikey}']
        if query_list is not None:
            default_query.extend(query_list)

        query = '&'.join(default_query)
        return urlunparse((self.endpoint_scheme, self.endpoint_netloc, path, None, query, None))

    def do_GET(self, path, query_list=None, paginated=False):
        # handle paginated queries
        if paginated:
            results = []
            total = 0
            page = 1
            base_query_list = query_list if query_list else []
            while True:
                updated_query_list = base_query_list + [f'page={page}']
                url = self.build_url(path, updated_query_list, 100)
                try:
                    res = requests.get(url, verify=self.ssl_verify)
                    res.raise_for_status()
                except requests.exceptions.HTTPError as err:
                    if res.status_code == 403:
                        self.echo(f'Access Denied (url: {url})', err=True)
                        sys.exit(-1)
                    else:
                        raise SystemExit(err)

                data = res.json()
                # handle binary hardness specifically while that API endpoint is not compliant with the rest :facepalm:
                data = data['checkSecs'] if 'checkSecs' in data else data
                results.extend(data['results'])
                count = data['count']
                total += len(data['results'])
                page += 1

                if total >= count or (self.limit > -1 and total >= self.limit):
                    break

            return json.dumps({'count': total, 'results': results}, indent=2, sort_keys=True)

        else:
            url = self.build_url(path, query_list, self.limit)
            try:
                res = requests.get(url, verify=self.ssl_verify)
                res.raise_for_status()
            except requests.exceptions.HTTPError as err:
                if res.status_code == 403:
                    self.echo(f'Access Denied (url: {url})', err=True)
                    sys.exit(-1)
                else:
                    raise SystemExit(err)

            data = res.json()
            data = data['checkSecs'] if 'checkSecs' in data else data

        if self.outfmt == 'json':
            return json.dumps(data, indent=2, sort_keys=True)

        results = data
        if 'results' in results:
            results = results['results']
        elif not isinstance(results, list):
            results = [results, ]
        flattened = []
        for r in results:
            flattened.append(flatten(r))

        df = pd.read_json(json.dumps(flattened))
        if len(self.fields) > 0 and len(df) > 0:
            df = df[list(self.fields)]

        if self.outfmt == 'csv':
            return df.to_csv()

        return df

    def do_POST(self, path, data, files=None, query_list=None):
        url = self.build_url(path, query_list, self.limit)
        try:
            res = requests.post(url, data=data, files=files)
            res.raise_for_status()
        except requests.exceptions.HTTPError as err:
            if res.status_code == 403:
                self.echo(f'Access Denied (url: {url})', err=True)
                sys.exit(-1)
            else:
                raise SystemExit(err)

        return res

    def do_PUT(self, path, data, query_list=None):
        url = self.build_url(path, query_list, self.limit)
        try:
            res = requests.put(url, data=data)
            res.raise_for_status()
        except requests.exceptions.HTTPError as err:
            if res.status_code == 403:
                self.echo(f'Access Denied (url: {url})', err=True)
                sys.exit(-1)
            else:
                raise SystemExit(err)

        return res

    def do_DELETE(self, path, query_list=None):
        url = self.build_url(path, query_list, self.limit)
        try:
            res = requests.delete(url)
            res.raise_for_status()
        except requests.exceptions.HTTPError as err:
            if res.status_code == 403:
                self.echo(f'Access Denied (url: {url})', err=True)
                sys.exit(-1)
            else:
                raise SystemExit(err)

        return('Deleted')

    def echo(self, message, err=False):
        if self.echo_enabled or err is True:
            click.echo(message, err=err)


pass_cli = click.make_pass_decorator(Cli)


@click.group()
@click.option('--endpoint', envvar='CENTRIFUGE_URL',
              default='https://centrifuge.refirmlabs.com', metavar='URL', help='Base URL for Centrifuge server')
@click.option('--apikey', envvar='CENTRIFUGE_APIKEY', required=True,
              metavar='KEY', help='Your Centrifuge API Key')
@click.option('--limit', default=20, help='Number of results to return, use -1 for no limit')
@click.option('--outfmt', default='human', help='Output format of command', type=click.Choice(['human', 'json', 'csv']))
@click.option('--field', '-f', multiple=True, metavar='FIELD', help="Select field(s) when output is human or csv")
@click.option('--ssl-no-verify', help="Disables SSL certificate verification", is_flag=True)
@click.version_option(PACKAGE_VERSION)
@click.pass_context
def cli(ctx, endpoint, apikey, limit, outfmt, field, ssl_no_verify):
    ctx.obj = Cli(endpoint, apikey, limit, outfmt, field, ssl_no_verify)


@cli.group()
@pass_cli
def reports(cli):
    pass


@reports.command(name="list")
@pass_cli
def list_command(cli):
    result = cli.do_GET('/api/upload', query_list=['sorters[0][field]=id',
                                                   'sorters[0][dir]=desc'])
    cli.echo(result)
    return(result)


def get_stats_obj(cli, ctx, include_individuals):
    outfmt = cli.outfmt
    cli.outfmt = 'json'
    cli.echo_enabled = False
    cli.limit = -1

    reports_json = json.loads(ctx.invoke(list_command))
    users_json = json.loads(ctx.invoke(users_list))

    stats_obj = CentrifugeStats(reports_json, users_json, include_individuals)

    cli.echo_enabled = True
    cli.outfmt = outfmt
    return(stats_obj)


@reports.command(name='stats-summary')
@click.option('--include-individuals', help='Will include statistics for accounts without an Organization', is_flag=True)
@click.pass_context
@pass_cli
def stats_summary(cli, ctx, include_individuals):
    stats_obj = get_stats_obj(cli, ctx, include_individuals)
    result = stats_obj.get_summary(cli.outfmt)
    cli.echo(result)
    return(result)


@reports.command(name='stats-detailed')
@click.option('--include-individuals', help='Will include statistics for accounts without an Organization', is_flag=True)
@click.pass_context
@pass_cli
def stats_detailed(cli, ctx, include_individuals):
    stats_obj = get_stats_obj(cli, ctx, include_individuals)
    result = stats_obj.get_detailed(cli.outfmt, cli.endpoint_scheme, cli.endpoint_netloc)
    cli.echo(result)
    return(result)


@reports.command()
@click.argument('searchterm', required=True)
@pass_cli
def search(cli, searchterm):
    result = cli.do_GET('/api/upload', query_list=['sorters[0][field]=id',
                                                   'sorters[0][dir]=desc',
                                                   'filters[0][field]=search',
                                                   'filters[0][type]=like',
                                                   f'filters[0][value]={searchterm}'])
    cli.echo(result)
    return(result)


@cli.group()
@click.option('--ufid', required=True, metavar='ID', help='Centrifuge report ID')
@pass_cli
def report(cli, ufid):
    cli.ufid = ufid


@report.command()
@pass_cli
def delete(cli):
    result = cli.do_DELETE('/api/upload', query_list=[f'ufid={cli.ufid}', ])
    cli.echo(result)
    return(result)


@report.command()
@pass_cli
def info(cli):
    result = cli.do_GET(f'/api/upload/details/{cli.ufid}')
    cli.echo(result)
    return(result)


@report.command()
@pass_cli
def crypto(cli):
    click.echo('crypto is a deprecated endpoint and will be removed in future releases, please migrate to certificates and privatekeys',
               err=True)
    result = cli.do_GET(f'/api/report/crypto/{cli.ufid}', query_list=['sorters[0][field]=path',
                                                                      'sorters[0][dir]=asc'])
    cli.echo(result)
    return(result)


@report.command()
@pass_cli
def passhash(cli):
    result = cli.do_GET(f'/api/report/passwordhash/{cli.ufid}')
    cli.echo(result)
    return(result)


@report.command()
@pass_cli
def guardian(cli):
    result = cli.do_GET(f'/api/report/{cli.ufid}/analyzer-results', query_list=['affected=true&sorters[0][field]=name',
                                                                                'sorters[0][dir]=asc'])
    cli.echo(result)
    return(result)


@report.command()
@pass_cli
def sbom(cli):
    result = cli.do_GET(f'/api/report/{cli.ufid}/components/pathmatches')
    cli.echo(result)
    return(result)


@report.command(name='code-summary')
@pass_cli
def code_summary(cli):
    result = cli.do_GET(f'/api/report/{cli.ufid}/vulnerable-files',
                        query_list=['sorters[0][field]=id', 'sorters[0][dir]=asc'], paginated=True)
    cli.echo(result)
    return(result)


@report.command(name='code-static')
@click.option('--exid', required=True, metavar='EXID', help='Extraction ID from code-summary output')
@click.option('--path', required=True, metavar='PATH', help='File path that you want to get analysis results for')
@pass_cli
def code_static(cli, exid, path):
    query_list = ['sorters[0][field]=id', 'sorters[0][dir]=asc']
    if exid and path:
        query_list.append(f'path={path}')

    result = cli.do_GET(f'/api/report/{cli.ufid}/vulnerable-files/{exid}', query_list=query_list)
    cli.echo(result)
    return(result)


@report.command(name='code-emulated')
@click.option('--exid', metavar='EXID', default=0, help='Extraction ID from code-summary output')
@click.option('--path', metavar='PATH', default=None, help='File path that you want to get analysis results for')
@pass_cli
def code_emulated(cli, exid, path):
    query_list = ['sorters[0][field]=id', 'sorters[0][dir]=asc']
    if exid and path:
        query_list.append(f'path={path}')

    result = cli.do_GET(f'/api/report/{cli.ufid}/emulated-files/{exid}', query_list=query_list)
    cli.echo(result)
    return(result)


@report.command()
@pass_cli
def certificates(cli):
    result = cli.do_GET(f'/api/report/crypto/{cli.ufid}/certificates', paginated=True)
    cli.echo(result)
    return(result)


@report.command(name='private-keys')
@pass_cli
def private_keys(cli):
    result = cli.do_GET(f'/api/report/crypto/{cli.ufid}/privateKeys', paginated=True)
    cli.echo(result)
    return(result)


@report.command(name='public-keys')
@pass_cli
def public_keys(cli):
    result = cli.do_GET(f'/api/report/crypto/{cli.ufid}/publicKeys', paginated=True)
    cli.echo(result)
    return(result)


@report.command(name='binary-hardening')
@pass_cli
def binary_hardening(cli):
    result = cli.do_GET(f'/api/report/{cli.ufid}/binary-hardening', paginated=True)
    cli.echo(result)
    return(result)


@report.command(name='security-checklist')
@pass_cli
def security_checklist(cli):
    result = cli.do_GET(f'/api/report/SecurityChecklist/{cli.ufid}', paginated=False)
    cli.echo(result)
    return(result)


@report.command(name='check-policy')
@click.option('--policy-yaml', metavar='FILE', type=click.Path(), help='Centrifuge policy yaml file.', required=True)
@click.option('--report-template', metavar='FILE', type=click.Path(), help='Policy report template file.', required=False)
@click.pass_context
@pass_cli
def check_policy(cli, ctx, policy_yaml, report_template):
    outfmt = cli.outfmt
    cli.outfmt = 'json'
    cli.echo_enabled = False
    cli.limit = -1
    certificates_json = json.loads(ctx.invoke(certificates))
    private_keys_json = json.loads(ctx.invoke(private_keys))
    binary_hardening_json = json.loads(ctx.invoke(binary_hardening))
    guardian_json = json.loads(ctx.invoke(guardian))
    code_summary_json = json.loads(ctx.invoke(code_summary))
    passhash_json = json.loads(ctx.invoke(passhash))
<<<<<<< HEAD
    checklist_json = json.loads(ctx.invoke(security_checklist))
=======
    info_json = json.loads(ctx.invoke(info))
>>>>>>> b72a5538

    policy_obj = CentrifugePolicyCheck(certificates_json,
                                       private_keys_json,
                                       binary_hardening_json,
                                       guardian_json,
                                       code_summary_json,
                                       passhash_json,
<<<<<<< HEAD
                                       checklist_json)
=======
                                       info_json)
>>>>>>> b72a5538

    policy_obj.check_rules(policy_yaml)

    if report_template:
        result = policy_obj.generate_report(report_template)
    elif outfmt == 'json':
        result = policy_obj.generate_json()
    else:
        result = policy_obj.generate_csv()

    cli.echo_enabled = True
    cli.outfmt = outfmt
    cli.echo(result)
    return(result)


@cli.command()
@click.option('--make', metavar='MAKE', help='Manufacturer Name', required=True)
@click.option('--model', metavar='MODEL', help='Model Number', required=True)
@click.option('--version', metavar='VERSION', help='Firmware Version Number', required=True)
@click.option('--chunksize', default=2000000, help='Chunk size in bytes to split the file up into when uploading. Default: 2MB')
@click.argument('filename', type=click.Path(), required=True)
@pass_cli
def upload(cli, make, model, version, chunksize, filename):
    with open(filename, 'rb') as upload_file:
        basename = os.path.basename(filename)
        dzUuid = str(uuid.uuid1())
        chunkIndex = 0
        totalFileSize = os.fstat(upload_file.fileno()).st_size
        totalChunkCount = math.ceil(totalFileSize / chunksize)
        res = None
        for chunkIndex in range(0, totalChunkCount):
            chunkOffset = chunkIndex * chunksize
            upload_file.seek(chunkOffset)
            chunkData = upload_file.read(chunksize)
            files = {
                'file': (basename, chunkData)
            }
            data = {
                'vendor': make,
                'device': model,
                'version': version,
                'dzuuid': dzUuid,
                'dzchunkindex': chunkIndex,
                'dztotalfilesize': totalFileSize,
                'dzchunksize': chunksize,
                'dztotalchunkcount': totalChunkCount,
                'dzchunkbytesoffset': chunkOffset
            }
            res = cli.do_POST('/api/upload/chunky', data, files=files)
        ufid = res.json()['ufid']
        result = f'Upload complete. Report id is {ufid}'
        if cli.outfmt == 'json':
            result = res.text
        elif cli.outfmt == 'csv':
            result = f'id,\n{ufid}\n'

        cli.echo(result)
        return(result)


@cli.group()
@pass_cli
def users(cli):
    pass


@users.command(name="list")
@pass_cli
def users_list(cli):
    result = cli.do_GET('/api/user')
    cli.echo(result)
    return(result)


@users.command()
@click.option('--email', metavar='EMAIL', help='Email address of new user', required=True)
@click.option('--password', metavar='PASSWORD', help='Password for new user, if none supplied it will be auto-generated')
@click.option('--orgid', metavar='ID', help='Organization ID for the new user.', type=int)
@click.option('--admin', help='If set user will have administrative privileges', is_flag=True)
@click.option('--expires', help='Specify a date or time interval. For example "2019-07-04" or "in 2 weeks".')
@click.option('--no-expire', help='If set user will never expire.', is_flag=True)
@pass_cli
def new(cli, email, password, orgid, admin, expires, no_expire):
    if not no_expire and expires is None:
        raise RuntimeError('Must specify expiry date or --no-expire')

    if no_expire:
        isPermanent = True
        expiresAt = "-"
    else:
        isPermanent = False
        dt = dateparser.parse(expires)
        if dt < datetime.now():
            raise RuntimeError('Expiry date is in the past, be sure to use "in" if specifying a time interval i.e. "in 2 weeks"')

        expiresAt = dt.strftime("%Y-%m-%d")
    post_data = {
        'username': email,
        'password': password,
        'organizationId': orgid,
        'isAdmin': admin,
        'isTrial': False,
        'isPermanent': isPermanent,
        'expiresAt': expiresAt}

    result = cli.do_POST('/api/user', post_data)
    cli.echo(result)
    return(result)


@cli.group()
@click.option('--userid', metavar='ID', help='User ID of the user being modified', required=True)
@pass_cli
def user(cli, userid):
    cli.userid = userid


@user.command()
@pass_cli
def delete(cli):
    result = cli.do_DELETE(f'/api/user/{cli.userid}')
    cli.echo(result)
    return(result)


@user.command(name='set-expiration')
@click.argument('expires', metavar='DATE')
@pass_cli
def set_expiration(cli, expires):
    dt = dateparser.parse(expires)
    if dt < datetime.now():
        raise RuntimeError('Expiry date is in the past')

    expiresAt = dt.strftime("%Y-%m-%d")

    put_data = {
        'isPermanent': False,
        'expiresAt': expiresAt}

    result = cli.do_PUT(f'/api/user/{cli.userid}', put_data)
    cli.echo(result)
    return(result)


@user.command(name='set-password')
@click.argument('password', metavar='PASSWORD')
@pass_cli
def set_password(cli, password):
    put_data = {
        'password': password}

    result = cli.do_PUT(f'/api/user/{cli.userid}', put_data)
    cli.echo(result)
    return(result)


@user.command(name='set-organization-id')
@click.argument('orgid', metavar='ID')
@pass_cli
def set_organization_id(cli, orgid):
    put_data = {
        'organizationId': int(orgid)}

    result = cli.do_PUT(f'/api/user/{cli.userid}', put_data)
    cli.echo(result)
    return(result)


@user.command(name='set-email')
@click.argument('email', metavar='EMAIL')
@pass_cli
def set_email(cli, email):
    put_data = {
        'username': email}

    result = cli.do_PUT(f'/api/user/{cli.userid}', put_data)
    cli.echo(result)
    return(result)


@user.command(name='make-permanent')
@pass_cli
def make_permanent(cli):
    put_data = {
        'isPermanent': True,
        'expiresAt': "-"}

    result = cli.do_PUT(f'/api/user/{cli.userid}', put_data)
    cli.echo(result)
    return(result)


@user.command(name='make-admin')
@pass_cli
def make_admin(cli):
    put_data = {
        'isAdmin': True}

    result = cli.do_PUT(f'/api/user/{cli.userid}', put_data)
    cli.echo(result)
    return(result)


@cli.group()
@pass_cli
def orgs(cli):
    pass


@orgs.command(name="list")
@pass_cli
def orgs_list(cli):
    result = cli.do_GET('/api/organization')
    cli.echo(result)
    return(result)


@orgs.command()
@click.option('--ownerid', metavar='ID', help='User id of the owner of this organization', required=True)
@click.argument('name', metavar='ORG_NAME')
@pass_cli
def new(cli, ownerid, name):
    post_data = {
        'ownerId': ownerid,
        'name': name}
    result = cli.do_POST('/api/organization', post_data)
    cli.echo(result)
    return(result)


@cli.group()
@click.option('--orgid', metavar='ID', help='Organization id', required=True)
@pass_cli
def org(cli, orgid):
    cli.orgid = orgid


@org.command()
@click.option('--ownerid', metavar='OWNERID', help='User ID of the owner of this organization', required=True)
@click.option('--name', metavar='NAME', help='Name of this organization', required=True)
@pass_cli
def change(cli, ownerid, name):
    put_data = {
        'name': name,
        'ownerId': int(ownerid)}

    result = cli.do_PUT(f'/api/organization/{cli.orgid}', put_data)
    cli.echo(result)
    return(result)


if __name__ == '__main__':
    cli()<|MERGE_RESOLUTION|>--- conflicted
+++ resolved
@@ -415,11 +415,8 @@
     guardian_json = json.loads(ctx.invoke(guardian))
     code_summary_json = json.loads(ctx.invoke(code_summary))
     passhash_json = json.loads(ctx.invoke(passhash))
-<<<<<<< HEAD
     checklist_json = json.loads(ctx.invoke(security_checklist))
-=======
     info_json = json.loads(ctx.invoke(info))
->>>>>>> b72a5538
 
     policy_obj = CentrifugePolicyCheck(certificates_json,
                                        private_keys_json,
@@ -427,11 +424,8 @@
                                        guardian_json,
                                        code_summary_json,
                                        passhash_json,
-<<<<<<< HEAD
-                                       checklist_json)
-=======
+                                       checklist_json,
                                        info_json)
->>>>>>> b72a5538
 
     policy_obj.check_rules(policy_yaml)
 
