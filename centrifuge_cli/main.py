#!/usr/bin/env python3

import os
import json
import math
import uuid
import click
import requests
import dateparser
from datetime import datetime
from collections.abc import MutableMapping
from urllib.parse import urlparse, urlunparse

import pandas as pd

pd.set_option('display.max_rows', None)
pd.set_option('display.max_columns', None)
pd.set_option('display.width', 2000)
pd.set_option('display.float_format', '{:20,.2f}'.format)
pd.set_option('display.max_colwidth', 128)


def flatten(d, parent_key='', sep='.'):
    items = []
    for k, v in d.items():
        new_key = parent_key + sep + k if parent_key else k
        if isinstance(v, MutableMapping):
            items.extend(flatten(v, new_key, sep=sep).items())
        else:
            items.append((new_key, v))
    return dict(items)


class Cli(object):

    def __init__(self, endpoint, apikey, limit, outfmt, fields, ssl_no_verify):
        self.apikey = apikey
        self.limit = limit
        self.outfmt = outfmt
        self.fields = fields

        url = urlparse(endpoint)
        self.endpoint_scheme = url.scheme
        self.endpoint_netloc = url.netloc

        self.ssl_verify = not(ssl_no_verify)

    def build_url(self, path, query_list):
        default_query = [f'limit={self.limit}',
                         f'authtoken={self.apikey}']
        if query_list is not None:
            default_query.extend(query_list)

        query = '&'.join(default_query)
        return urlunparse((self.endpoint_scheme, self.endpoint_netloc, path, None, query, None))

    def do_GET(self, path, query_list=None, get_all=False):

        # handle paginated queries
        if get_all:
            results = []
            total = 0
            page = 1
            base_query_list = query_list if query_list else []
            while True:
                updated_query_list = base_query_list + [f'page={page}']
                url = self.build_url(path, updated_query_list)
                try:
                    res = requests.get(url, verify=self.ssl_verify)
                except requests.exceptions.ConnectionError as ex:
                    return "{statusCode: 502, message: Could not connect to host: %s}" % self.endpoint_netloc
                if res.status_code != 200:
                    if res.status_code == 403:
                        return "{statusCode: 403, message: User not authorized}"
                    return res.text

                data = res.json()
                # handle binary hardness specifically while that API endpoint is not compliant with the rest
                data = data['checkSecs'] if 'checkSecs' in data else data
                results.extend(data['results'])
                count = data['count']
                total += self.limit
                page += 1

                if total >= count:
                    break

            return json.dumps({'count': count, 'results': results}, indent=2, sort_keys=True)

        else:
            url = self.build_url(path, query_list)
            res = requests.get(url, verify=self.ssl_verify)
            res.raise_for_status()
            data = res.json()
            data = data['checkSecs'] if 'checkSecs' in data else data

        if self.outfmt == 'json':
            return json.dumps(data, indent=2, sort_keys=True)

        results = data
        if 'results' in results:
            results = results['results']
        elif not isinstance(results, list):
            results = [results, ]
        flattened = []
        for r in results:
            flattened.append(flatten(r))

        df = pd.read_json(json.dumps(flattened))
        if len(self.fields) > 0 and len(df) > 0:
            df = df[list(self.fields)]

        if self.outfmt == 'csv':
            return df.to_csv()

        return df

    def do_POST(self, path, data, files=None, query_list=None):
        url = self.build_url(path, query_list)
<<<<<<< HEAD
        try:
            res = requests.post(url, data=data, files=files)
        except requests.exceptions.ConnectionError as ex:
            return "{statusCode: 502, message: Could not connect to host: %s}" % self.endpoint_netloc
        if res.status_code != 200:
            if res.status_code == 403:
                return "{statusCode: 403, message: User not authorized}"
            return res.text
=======

        res = requests.post(url, data=data, files=files, verify=self.ssl_verify)
        res.raise_for_status()
>>>>>>> 48bc04c7
        return res

    def do_PUT(self, path, data, query_list=None):
        url = self.build_url(path, query_list)
<<<<<<< HEAD
        try:
            res = requests.put(url, data=data)
        except requests.exceptions.ConnectionError as ex:
            return "{statusCode: 502, message: Could not connect to host: %s}" % self.endpoint_netloc
        if res.status_code != 200:
            if res.status_code == 403:
                return "{statusCode: 403, message: User not authorized}"
            return res.text
=======

        res = requests.put(url, data=data, verify=self.ssl_verify)
        res.raise_for_status()
>>>>>>> 48bc04c7
        return res

    def do_DELETE(self, path, query_list=None):
        url = self.build_url(path, query_list)
<<<<<<< HEAD
        try:
            res = requests.delete(url)
        except requests.exceptions.ConnectionError as ex:
            return "{statusCode: 502, message: Could not connect to host: %s}" % self.endpoint_netloc
        if res.status_code != 200:
            if res.status_code == 403:
                return "{statusCode: 403, message: User not authorized}"
            return ('Error occurred, could not delete')

        return('Deleted')
=======

        res = requests.delete(url, verify=self.ssl_verify)
        res.raise_for_status()

        if res.status_code not in (200, 204):
            return('Error occurred, could not delete')
        else:
            return('Deleted')
>>>>>>> 48bc04c7


pass_cli = click.make_pass_decorator(Cli)


@click.group()
@click.option('--endpoint', envvar='CENTRIFUGE_URL',
              default='https://centrifuge.refirmlabs.com', metavar='URL', help='Base URL for Centrifuge server')
@click.option('--apikey', envvar='CENTRIFUGE_APIKEY', required=True,
              metavar='KEY', help='Your Centrifuge API Key')
@click.option('--limit', default=20, help='Number of results to return, use -1 for no limit')
@click.option('--outfmt', default='human', help='Output format of command', type=click.Choice(['human', 'json', 'csv']))
@click.option('--field', '-f', multiple=True, metavar='FIELD', help="Select field(s) when output is human or csv")
@click.option('--ssl-no-verify', help="Disables SSL certificate verification", is_flag=True)
@click.version_option('0.1')
@click.pass_context
def cli(ctx, endpoint, apikey, limit, outfmt, field, ssl_no_verify):
    ctx.obj = Cli(endpoint, apikey, limit, outfmt, field, ssl_no_verify)


@cli.group()
@pass_cli
def reports(cli):
    pass


@reports.command(name="list")
@pass_cli
def list_command(cli):
    click.echo(cli.do_GET('/api/upload', query_list=['sorters[0][field]=id',
                                                     'sorters[0][dir]=desc']))


@reports.command()
@click.argument('searchterm', required=True)
@pass_cli
def search(cli, searchterm):
    click.echo(cli.do_GET('/api/upload', query_list=['sorters[0][field]=id',
                                                     'sorters[0][dir]=desc',
                                                     'filters[0][field]=search',
                                                     'filters[0][type]=like',
                                                     f'filters[0][value]={searchterm}']))


@cli.group()
@click.option('--ufid', required=True, metavar='ID', help='Centrifuge report ID')
@pass_cli
def report(cli, ufid):
    cli.ufid = ufid


@report.command()
@pass_cli
def delete(cli):
    click.echo(cli.do_DELETE('/api/upload', query_list=[f'ufid={cli.ufid}', ]))


@report.command()
@pass_cli
def info(cli):
    click.echo(cli.do_GET(f'/api/upload/details/{cli.ufid}'))


@report.command()
@pass_cli
def crypto(cli):
    click.echo(cli.do_GET(f'/api/report/crypto/{cli.ufid}', query_list=['sorters[0][field]=path',
                                                                        'sorters[0][dir]=asc']))


@report.command()
@pass_cli
def passhash(cli):
    click.echo(cli.do_GET(f'/api/report/passwordhash/{cli.ufid}'))


@report.command()
@pass_cli
def guardian(cli):
    click.echo(cli.do_GET(f'/api/report/{cli.ufid}/analyzer-results', query_list=['affected=true&sorters[0][field]=name',
                                                                                  'sorters[0][dir]=asc']))


@report.command()
@pass_cli
def sbom(cli):
    click.echo(cli.do_GET(f'/api/report/{cli.ufid}/components/pathmatches'))


@report.command(name='code-summary')
@pass_cli
def code_summary(cli):
    cli.limit = 100
    click.echo(cli.do_GET(f'/api/report/{cli.ufid}/vulnerable-files', get_all=True,
                          query_list=['sorters[0][field]=id', 'sorters[0][dir]=asc']))


@report.command(name='code-static')
@click.option('--exid', required=True, metavar='EXID', help='Extraction ID from code-summary output')
@click.option('--path', required=True, metavar='PATH', help='File path that you want to get analysis results for')
@pass_cli
def code_static(cli, exid, path):
    query_list = ['sorters[0][field]=id', 'sorters[0][dir]=asc']
    if exid and path:
        query_list.append(f'path={path}')

    click.echo(cli.do_GET(f'/api/report/{cli.ufid}/vulnerable-files/{exid}', query_list=query_list))


@report.command(name='code-emulated')
@click.option('--exid', metavar='EXID', default=0, help='Extraction ID from code-summary output')
@click.option('--path', metavar='PATH', default=None, help='File path that you want to get analysis results for')
@pass_cli
def code_emulated(cli, exid, path):
    query_list = ['sorters[0][field]=id', 'sorters[0][dir]=asc']
    if exid and path:
        query_list.append(f'path={path}')

    click.echo(cli.do_GET(f'/api/report/{cli.ufid}/emulated-files/{exid}', query_list=query_list))


@report.command()
@pass_cli
def certificates(cli):
    click.echo(cli.do_GET(f'/api/report/crypto/{cli.ufid}/certificates', get_all=True))


@report.command(name='private-keys')
@pass_cli
def privatekeys(cli):
    click.echo(cli.do_GET(f'/api/report/crypto/{cli.ufid}/privateKeys', get_all=True))


@report.command(name='public-keys')
@pass_cli
def public_keys(cli):
    click.echo(cli.do_GET(f'/api/report/crypto/{cli.ufid}/publicKeys', get_all=True))


@report.command(name='binary-hardening')
@pass_cli
def binary_hardening(cli):
    click.echo(cli.do_GET(f'/api/report/{cli.ufid}/binary-hardening', get_all=True))


@cli.command()
@click.option('--make', metavar='MAKE', help='Manufacturer Name', required=True)
@click.option('--model', metavar='MODEL', help='Model Number', required=True)
@click.option('--version', metavar='VERSION', help='Firmware Version Number', required=True)
@click.option('--chunksize', default=2000000, help='Chunk size in bytes to split the file up into when uploading. Default: 2MB')
@click.argument('filename', required=True)
@pass_cli
def upload(cli, make, model, version, chunksize, filename):
    with open(filename, 'rb') as upload_file:
        basename = os.path.basename(filename)
        dzUuid = str(uuid.uuid1())
        chunkIndex = 0
        totalFileSize = os.fstat(upload_file.fileno()).st_size
        totalChunkCount = math.ceil(totalFileSize / chunksize)
        res = None
        for chunkIndex in range(0, totalChunkCount):
            chunkOffset = chunkIndex * chunksize
            upload_file.seek(chunkOffset)
            chunkData = upload_file.read(chunksize)
            files = {
                'file': (basename, chunkData)
            }
            data = {
                'vendor': make,
                'device': model,
                'version': version,
                'dzuuid': dzUuid,
                'dzchunkindex': chunkIndex,
                'dztotalfilesize': totalFileSize,
                'dzchunksize': chunksize,
                'dztotalchunkcount': totalChunkCount,
                'dzchunkbytesoffset': chunkOffset
            }
            res = cli.do_POST('/api/upload/chunky', data, files=files)
        ufid = res.json()['ufid']
        click.echo(f"Upload complete. Report id is {ufid}")


@cli.group()
@pass_cli
def users(cli):
    pass


@users.command(name="list")
@pass_cli
def user_list(cli):
    click.echo(cli.do_GET('/api/user'))


@users.command()
@click.option('--email', metavar='EMAIL', help='Email address of new user', required=True)
@click.option('--password', metavar='PASSWORD', help='Password for new user, if none supplied it will be auto-generated')
@click.option('--orgid', metavar='ID', help='Organization ID for the new user.', type=int)
@click.option('--admin', help='If set user will have administrative privileges', is_flag=True)
@click.option('--expires', help='Specify a date or time interval. For example "2019-07-04" or "in 2 weeks".')
@click.option('--no-expire', help='If set user will never expire.', is_flag=True)
@pass_cli
def new(cli, email, password, orgid, admin, expires, no_expire):
    if not no_expire and expires is None:
        raise RuntimeError('Must specify expiry date or --no-expire')

    if no_expire:
        isPermanent = True
        expiresAt = "-"
    else:
        isPermanent = False
        dt = dateparser.parse(expires)
        if dt < datetime.now():
            raise RuntimeError('Expiry date is in the past, be sure to use "in" if specifying a time interval i.e. "in 2 weeks"')

        expiresAt = dt.strftime("%Y-%m-%d")
    post_data = {
        'username': email,
        'password': password,
        'organizationId': orgid,
        'isAdmin': admin,
        'isTrial': False,
        'isPermanent': isPermanent,
        'expiresAt': expiresAt}

    click.echo(cli.do_POST('/api/user', post_data))


@cli.group()
@click.option('--userid', metavar='ID', help='User ID of the user being modified', required=True)
@pass_cli
def user(cli, userid):
    cli.userid = userid


@user.command()
@pass_cli
def delete(cli):
    click.echo(cli.do_DELETE(f'/api/user/{cli.userid}'))


@user.command(name='set-expiration')
@click.argument('expires', metavar='DATE')
@pass_cli
def set_expiration(cli, expires):
    dt = dateparser.parse(expires)
    if dt < datetime.now():
        raise RuntimeError('Expiry date is in the past')

    expiresAt = dt.strftime("%Y-%m-%d")

    put_data = {
        'isPermanent': False,
        'expiresAt': expiresAt}

    click.echo(cli.do_PUT(f'/api/user/{cli.userid}', put_data))


@user.command(name='set-password')
@click.argument('password', metavar='PASSWORD')
@pass_cli
def set_password(cli, password):
    put_data = {
        'password': password}

    click.echo(cli.do_PUT(f'/api/user/{cli.userid}', put_data))


@user.command(name='set-organization-id')
@click.argument('orgid', metavar='ID')
@pass_cli
def set_organization_id(cli, orgid):
    put_data = {
        'organizationId': int(orgid)}

    click.echo(cli.do_PUT(f'/api/user/{cli.userid}', put_data))


@user.command(name='set-email')
@click.argument('email', metavar='EMAIL')
@pass_cli
def set_email(cli, email):
    put_data = {
        'username': email}

    click.echo(cli.do_PUT(f'/api/user/{cli.userid}', put_data))


@user.command(name='make-permanent')
@pass_cli
def make_permanent(cli):
    put_data = {
        'isPermanent': True,
        'expiresAt': "-"}

    click.echo(cli.do_PUT(f'/api/user/{cli.userid}', put_data))


@user.command(name='make-admin')
@pass_cli
def make_admin(cli):
    put_data = {
        'isAdmin': True}

    click.echo(cli.do_PUT(f'/api/user/{cli.userid}', put_data))


@cli.group()
@pass_cli
def orgs(cli):
    pass


@orgs.command(name="list")
@pass_cli
def orgs_list(cli):
    click.echo(cli.do_GET('/api/organization'))


@orgs.command()
@click.option('--ownerid', metavar='ID', help='User id of the owner of this organization', required=True)
@click.argument('name', metavar='ORG_NAME')
@pass_cli
def new(cli, ownerid, name):
    post_data = {
        'ownerId': ownerid,
        'name': name}
    click.echo(cli.do_POST('/api/organization', post_data))


@cli.group()
@click.option('--orgid', metavar='ID', help='Organization id', required=True)
@pass_cli
def org(cli, orgid):
    cli.orgid = orgid


@org.command()
@click.option('--ownerid', metavar='OWNERID', help='User ID of the owner of this organization', required=True)
@click.option('--name', metavar='NAME', help='Name of this organization', required=True)
@pass_cli
def change(cli, ownerid, name):
    put_data = {
        'name': name,
        'ownerId': int(ownerid)}

    click.echo(cli.do_PUT(f'/api/organization/{cli.orgid}', put_data))


if __name__ == '__main__':
    cli()<|MERGE_RESOLUTION|>--- conflicted
+++ resolved
@@ -117,7 +117,6 @@
 
     def do_POST(self, path, data, files=None, query_list=None):
         url = self.build_url(path, query_list)
-<<<<<<< HEAD
         try:
             res = requests.post(url, data=data, files=files)
         except requests.exceptions.ConnectionError as ex:
@@ -126,16 +125,10 @@
             if res.status_code == 403:
                 return "{statusCode: 403, message: User not authorized}"
             return res.text
-=======
-
-        res = requests.post(url, data=data, files=files, verify=self.ssl_verify)
-        res.raise_for_status()
->>>>>>> 48bc04c7
         return res
 
     def do_PUT(self, path, data, query_list=None):
         url = self.build_url(path, query_list)
-<<<<<<< HEAD
         try:
             res = requests.put(url, data=data)
         except requests.exceptions.ConnectionError as ex:
@@ -144,16 +137,10 @@
             if res.status_code == 403:
                 return "{statusCode: 403, message: User not authorized}"
             return res.text
-=======
-
-        res = requests.put(url, data=data, verify=self.ssl_verify)
-        res.raise_for_status()
->>>>>>> 48bc04c7
         return res
 
     def do_DELETE(self, path, query_list=None):
         url = self.build_url(path, query_list)
-<<<<<<< HEAD
         try:
             res = requests.delete(url)
         except requests.exceptions.ConnectionError as ex:
@@ -164,17 +151,6 @@
             return ('Error occurred, could not delete')
 
         return('Deleted')
-=======
-
-        res = requests.delete(url, verify=self.ssl_verify)
-        res.raise_for_status()
-
-        if res.status_code not in (200, 204):
-            return('Error occurred, could not delete')
-        else:
-            return('Deleted')
->>>>>>> 48bc04c7
-
 
 pass_cli = click.make_pass_decorator(Cli)
 
